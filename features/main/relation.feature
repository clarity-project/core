Feature: Relations support
  In order to use a hypermedia API
  As a client software developer
  I need to be able to update relations between resources

  @createSchema
  Scenario: Create a third level
    When I add "Content-Type" header equal to "application/ld+json"
    And I send a "POST" request to "/third_levels" with body:
    """
    {"level": 3}
    """
    Then the response status code should be 201
    And the response should be in JSON
    And the header "Content-Type" should be equal to "application/ld+json; charset=utf-8"
    And the JSON should be equal to:
    """
    {
      "@context": "/contexts/ThirdLevel",
      "@id": "/third_levels/1",
      "@type": "ThirdLevel",
      "id": 1,
      "level": 3,
      "test": true
    }
    """

  Scenario: Create a dummy friend
    When I add "Content-Type" header equal to "application/ld+json"
    And I send a "POST" request to "/dummy_friends" with body:
    """
    {"name": "Zoidberg"}
    """
    Then the response status code should be 201
    And the response should be in JSON
    And the header "Content-Type" should be equal to "application/ld+json; charset=utf-8"
    And the JSON should be equal to:
    """
    {
      "@context": "/contexts/DummyFriend",
      "@id": "/dummy_friends/1",
      "@type": "DummyFriend",
      "id": 1,
      "name": "Zoidberg"
    }
    """

  Scenario: Create a related dummy
    When I add "Content-Type" header equal to "application/ld+json"
    And I send a "POST" request to "/related_dummies" with body:
    """
    {"thirdLevel": "/third_levels/1"}
    """
    Then the response status code should be 201
    And the response should be in JSON
    And the header "Content-Type" should be equal to "application/ld+json; charset=utf-8"
    And the JSON should be equal to:
    """
    {
      "@context": "/contexts/RelatedDummy",
      "@id": "/related_dummies/1",
      "@type": "https://schema.org/Product",
      "id": 1,
      "name": null,
      "symfony": "symfony",
      "dummyDate": null,
      "thirdLevel": "/third_levels/1",
      "relatedToDummyFriend": [],
      "dummyBoolean": null,
      "embeddedDummy": null,
      "id": 1,
      "symfony": "symfony",
      "age": null
    }
    """

  Scenario: Create a friend relationship
    When I add "Content-Type" header equal to "application/ld+json"
    And I send a "POST" request to "/related_to_dummy_friends" with body:
    """
    {
      "name": "Friends relation",
      "dummyFriend": "/dummy_friends/1",
      "relatedDummy": "/related_dummies/1"
    }
    """
    Then the response status code should be 201
    And the response should be in JSON
    And the header "Content-Type" should be equal to "application/ld+json; charset=utf-8"
    And the JSON should be equal to:
    """
    {
      "@context": "/contexts/RelatedToDummyFriend",
      "@id": "/related_to_dummy_friends/dummyFriend=1;relatedDummy=1",
      "@type": "RelatedToDummyFriend",
      "name": "Friends relation",
      "dummyFriend": {
        "@id": "/dummy_friends/1",
        "@type": "DummyFriend",
        "name": "Zoidberg"
      }
    }
    """

  Scenario: Get the relationship
    When I send a "GET" request to "/related_to_dummy_friends/dummyFriend=1;relatedDummy=1"
    And the response status code should be 200
    And the response should be in JSON
    And the header "Content-Type" should be equal to "application/ld+json; charset=utf-8"
    And the JSON should be equal to:
    """
    {
      "@context": "/contexts/RelatedToDummyFriend",
      "@id": "/related_to_dummy_friends/dummyFriend=1;relatedDummy=1",
      "@type": "RelatedToDummyFriend",
      "name": "Friends relation",
      "dummyFriend": {
        "@id": "/dummy_friends/1",
        "@type": "DummyFriend",
        "name": "Zoidberg"
      }
    }
    """

  Scenario: Create a dummy with relations
    When I add "Content-Type" header equal to "application/ld+json"
    And I send a "POST" request to "/dummies" with body:
    """
    {
      "name": "Dummy with relations",
      "relatedDummy": "http://example.com/related_dummies/1",
      "relatedDummies": [
        "/related_dummies/1"
      ],
      "name_converted": null
    }
    """
    Then the response status code should be 201
    And the response should be in JSON
    And the header "Content-Type" should be equal to "application/ld+json; charset=utf-8"
    And the JSON should be equal to:
    """
    {
      "@context": "/contexts/Dummy",
      "@id": "/dummies/1",
      "@type": "Dummy",
      "description": null,
      "dummy": null,
      "dummyBoolean": null,
      "dummyDate": null,
      "dummyFloat": null,
      "dummyPrice": null,
      "relatedDummy": "/related_dummies/1",
      "relatedDummies": [
        "/related_dummies/1"
      ],
      "jsonData": [],
      "name_converted": null,
      "id": 1,
      "name": "Dummy with relations",
      "alias": null
    }
    """

  Scenario: Filter on a relation
    When I send a "GET" request to "/dummies?relatedDummy=%2Frelated_dummies%2F1"
    Then the response status code should be 200
    And the response should be in JSON
    And the header "Content-Type" should be equal to "application/ld+json; charset=utf-8"
    And the JSON should be valid according to this schema:
    """
    {
      "type": "object",
      "properties": {
        "@context": {"pattern": "^/contexts/Dummy$"},
        "@id": {"pattern": "^/dummies$"},
        "@type": {"pattern": "^hydra:Collection$"},
        "hydra:totalItems": {"type":"number", "maximum": 1},
        "hydra:member": {
          "type": "array",
          "items": {
            "type": "object",
            "properties": {
              "@id": {"pattern": "^/dummies/1$"}
            }
          },
          "maxItems": 1
        },
        "hydra:view": {
          "type": "object",
          "properties": {
            "@id": {"pattern": "^/dummies\\?relatedDummy=%2Frelated_dummies%2F1$"},
            "@type": {"pattern": "^hydra:PartialCollectionView$"}
          }
        }
      }
    }
    """

  Scenario: Filter on a to-many relation
    When I send a "GET" request to "/dummies?relatedDummies[]=%2Frelated_dummies%2F1"
    Then the response status code should be 200
    And the response should be in JSON
    And the header "Content-Type" should be equal to "application/ld+json; charset=utf-8"
    And the JSON should be valid according to this schema:
    """
    {
      "type": "object",
      "properties": {
        "@context": {"pattern": "^/contexts/Dummy$"},
        "@id": {"pattern": "^/dummies$"},
        "@type": {"pattern": "^hydra:Collection$"},
        "hydra:totalItems": {"type":"number", "maximum": 1},
        "hydra:member": {
          "type": "array",
          "items": {
            "type": "object",
            "properties": {
              "@id": {"pattern": "^/dummies/1$"}
            }
          },
          "maxItems": 1
        },
        "hydra:view": {
          "type": "object",
          "properties": {
            "@id": {"pattern": "^/dummies\\?relatedDummies%5B%5D=%2Frelated_dummies%2F1$"},
            "@type": {"pattern": "^hydra:PartialCollectionView$"}
          }
        }
      }
    }
    """

  Scenario: Embed a relation in the parent object
    When I add "Content-Type" header equal to "application/ld+json"
    And I send a "POST" request to "/relation_embedders" with body:
      """
      {
        "related": "/related_dummies/1"
      }
      """
      Then the response status code should be 201
      And the response should be in JSON
      And the header "Content-Type" should be equal to "application/ld+json; charset=utf-8"
      And the JSON should be equal to:
      """
      {
        "@context": "/contexts/RelationEmbedder",
        "@id": "/relation_embedders/1",
        "@type": "RelationEmbedder",
        "krondstadt": "Krondstadt",
        "anotherRelated": null,
        "related": {
          "@id": "/related_dummies/1",
          "@type": "https://schema.org/Product",
          "symfony": "symfony",
          "thirdLevel": {
            "@id": "/third_levels/1",
            "@type": "ThirdLevel",
            "level": 3
          }
        }
      }
      """

  Scenario: Create an existing relation
    When I add "Content-Type" header equal to "application/ld+json"
    And I send a "POST" request to "/relation_embedders" with body:
    """
    {
      "anotherRelated": {
        "symfony": "laravel"
      }
    }
    """
    Then the response status code should be 201
    And the response should be in JSON
    And the header "Content-Type" should be equal to "application/ld+json; charset=utf-8"
    And the JSON should be equal to:
    """
    {
      "@context": "/contexts/RelationEmbedder",
      "@id": "/relation_embedders/2",
      "@type": "RelationEmbedder",
      "krondstadt": "Krondstadt",
      "anotherRelated": {
        "@id": "/related_dummies/2",
        "@type": "https://schema.org/Product",
        "symfony": "laravel",
        "thirdLevel": null
      },
      "related": null
    }
    """

  Scenario: Update the relation with a new one
    When I add "Content-Type" header equal to "application/ld+json"
    And I send a "PUT" request to "/relation_embedders/2" with body:
    """
    {
      "anotherRelated": {
        "symfony": "laravel2"
      }
    }
    """
    Then the response status code should be 200
    And the response should be in JSON
    And the header "Content-Type" should be equal to "application/ld+json; charset=utf-8"
    And the JSON should be equal to:
    """
    {
      "@context": "/contexts/RelationEmbedder",
      "@id": "/relation_embedders/2",
      "@type": "RelationEmbedder",
      "krondstadt": "Krondstadt",
      "anotherRelated": {
        "@id": "/related_dummies/3",
        "@type": "https://schema.org/Product",
        "symfony": "laravel2",
        "thirdLevel": null
      },
      "related": null
    }
    """

  Scenario: Post a wrong relation
    When I add "Content-Type" header equal to "application/ld+json"
    And I send a "POST" request to "/relation_embedders" with body:
    """
    {
      "anotherRelated": {
        "@id": "/related_dummies/123",
        "@type": "https://schema.org/Product",
        "symfony": "phalcon"
      }
    }
    """
    Then the response status code should be 400
    And the response should be in JSON
    And the header "Content-Type" should be equal to "application/ld+json; charset=utf-8"

  Scenario: Post a relation with a not existing IRI
    When I add "Content-Type" header equal to "application/ld+json"
    And I send a "POST" request to "/relation_embedders" with body:
    """
    {
      "related": "/related_dummies/123"
    }
    """
    Then the response status code should be 400
    And the response should be in JSON
    And the header "Content-Type" should be equal to "application/ld+json; charset=utf-8"

  Scenario: Create a new relation (json)
    When I add "Content-Type" header equal to "application/json"
    And I send a "POST" request to "/relation_embedders" with body:
    """
    {
      "anotherRelated": {
        "symfony": "laravel"
      }
    }
    """
    Then the response status code should be 201
    And the response should be in JSON
    And the header "Content-Type" should be equal to "application/ld+json; charset=utf-8"
    And the JSON should be equal to:
    """
    {
      "@context": "/contexts/RelationEmbedder",
      "@id": "/relation_embedders/3",
      "@type": "RelationEmbedder",
      "krondstadt": "Krondstadt",
      "anotherRelated": {
        "@id": "/related_dummies/4",
        "@type": "https://schema.org/Product",
        "symfony": "laravel",
        "thirdLevel": null
      },
      "related": null
    }
    """

  Scenario: Update the relation with a new one (json)
    When I add "Content-Type" header equal to "application/json"
    And I send a "PUT" request to "/relation_embedders/3" with body:
    """
    {
      "anotherRelated": {
        "symfony": "laravel2"
      }
    }
    """
    Then the response status code should be 200
    And the response should be in JSON
    And the header "Content-Type" should be equal to "application/ld+json; charset=utf-8"
    And the JSON should be equal to:
    """
    {
      "@context": "/contexts/RelationEmbedder",
      "@id": "/relation_embedders/3",
      "@type": "RelationEmbedder",
      "krondstadt": "Krondstadt",
      "anotherRelated": {
        "@id": "/related_dummies/5",
        "@type": "https://schema.org/Product",
        "symfony": "laravel2",
        "thirdLevel": null
      },
      "related": null
    }
    """

  Scenario: Update an embedded relation
    When I add "Content-Type" header equal to "application/ld+json"
    And I send a "PUT" request to "/relation_embedders/2" with body:
    """
    {
      "anotherRelated": {
        "@id": "/related_dummies/2",
        "symfony": "API Platform"
      }
    }
    """
    Then the response status code should be 200
    And the response should be in JSON
    And the header "Content-Type" should be equal to "application/ld+json; charset=utf-8"
    And the JSON should be equal to:
    """
    {
      "@context": "/contexts/RelationEmbedder",
      "@id": "/relation_embedders/2",
      "@type": "RelationEmbedder",
      "krondstadt": "Krondstadt",
      "anotherRelated": {
        "@id": "/related_dummies/2",
        "@type": "https://schema.org/Product",
        "symfony": "API Platform",
        "thirdLevel": null
      },
      "related": null
    }
    """

<<<<<<< HEAD
  @dropSchema
  Scenario: Issue #1222
    Given there are people having pets
    When I add "Content-Type" header equal to "application/ld+json"
    And I send a "GET" request to "/people"
    And the response status code should be 200
    And the response should be in JSON
    And the JSON should be equal to:
    """
    {
      "@context": "/contexts/Person",
      "@id": "/people",
      "@type": "hydra:Collection",
      "hydra:member": [
        {
          "@id": "/people/1",
          "@type": "Person",
          "name": "foo",
          "pets": [
            {
              "pet": {
                "@id": "/pets/1",
                "@type": "Pet",
                "name": "bar"
              }
            }
          ]
        }
      ],
      "hydra:totalItems": 1
    }
    """
=======
  Scenario: Issue #1547 Passing wrong argument to a relation
    When I add "Content-Type" header equal to "application/ld+json"
    And I send a "POST" request to "/relation_embedders" with body:
    """
    {
      "related": "certainly not an iri"
    }
    """
    Then the response status code should be 400
    And the response should be in JSON
    And the header "Content-Type" should be equal to "application/ld+json; charset=utf-8"
    And the JSON node "hydra:description" should contain "Expected IRI or nested document"

    When I add "Content-Type" header equal to "application/ld+json"
    And I send a "POST" request to "/relation_embedders" with body:
    """
    {
      "related": 8
    }
    """
    Then the response status code should be 400
    And the response should be in JSON
    And the header "Content-Type" should be equal to "application/ld+json; charset=utf-8"
    And the JSON node "hydra:description" should contain "Expected IRI or nested document"
>>>>>>> f039498b
<|MERGE_RESOLUTION|>--- conflicted
+++ resolved
@@ -443,8 +443,6 @@
     }
     """
 
-<<<<<<< HEAD
-  @dropSchema
   Scenario: Issue #1222
     Given there are people having pets
     When I add "Content-Type" header equal to "application/ld+json"
@@ -476,7 +474,8 @@
       "hydra:totalItems": 1
     }
     """
-=======
+
+  @dropSchema
   Scenario: Issue #1547 Passing wrong argument to a relation
     When I add "Content-Type" header equal to "application/ld+json"
     And I send a "POST" request to "/relation_embedders" with body:
@@ -500,5 +499,4 @@
     Then the response status code should be 400
     And the response should be in JSON
     And the header "Content-Type" should be equal to "application/ld+json; charset=utf-8"
-    And the JSON node "hydra:description" should contain "Expected IRI or nested document"
->>>>>>> f039498b
+    And the JSON node "hydra:description" should contain "Expected IRI or nested document"