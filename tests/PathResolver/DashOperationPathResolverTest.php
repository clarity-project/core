--- conflicted
+++ resolved
@@ -17,16 +17,12 @@
 use ApiPlatform\Core\PathResolver\DashOperationPathResolver;
 use PHPUnit\Framework\TestCase;
 
-<<<<<<< HEAD
 /**
  * @author Guilhem N. <egetick@gmail.com>
  *
  * @group legacy
  */
-class DashOperationPathResolverTest extends \PHPUnit_Framework_TestCase
-=======
 class DashOperationPathResolverTest extends TestCase
->>>>>>> 6ed91c3e
 {
     /**
      * @expectedDeprecation The use of ApiPlatform\Core\PathResolver\DashOperationPathResolver is deprecated since 2.1. Please use ApiPlatform\Core\Operation\DashPathSegmentNameGenerator instead.
