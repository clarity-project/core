--- conflicted
+++ resolved
@@ -1,12 +1,8 @@
 security:
     encoders:
-<<<<<<< HEAD
+        ApiPlatform\Core\Tests\Fixtures\TestBundle\Entity\User: bcrypt
         # Don't use plaintext in production!
         Symfony\Component\Security\Core\User\UserInterface: plaintext
-=======
-        ApiPlatform\Core\Tests\Fixtures\TestBundle\Entity\User: bcrypt
-        FOS\UserBundle\Model\UserInterface: plaintext
->>>>>>> 077f3900
 
     providers:
         chain_provider:
